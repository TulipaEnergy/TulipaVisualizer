use duckdb::arrow::{array::RecordBatch, datatypes::Schema};
use duckdb::{ types::Value};
use tauri::ipc::Response;
use crate::services::query_builder::build_resolution_query;
use crate::duckdb_conn::{run_query_rb, serialize_recordbatch};
use crate::services::metadata::{check_column_in_table, apply_carrier_filter};

/// Calculates production prices using dual values from optimization constraints.
/// 
/// Price Calculation Methodology:
/// - Extracts dual values from capacity constraint equations
/// - Supports both simple and compact optimization methods
/// - Applies time resolution aggregation (hourly, daily, etc.)
/// - Handles different asset types: producer, storage, conversion
/// 
/// Dual Value Interpretation:
/// - Represents marginal cost of capacity constraint relaxation
/// - Indicates economic value of additional production capacity
/// - Used for pricing analysis and investment decision support
/// 
/// # Parameters
/// * `year` - Milestone year for analysis
/// * `resolution` - Time aggregation resolution in hours
#[tauri::command]
pub fn get_production_price_resolution(db_path: String, year: u32, resolution: u32, carrier: String) -> Result<Response, String> {
    let sql = build_resolution_query(
        "production_table",
        "dual_value",
        &["carrier"],
        "avg",
        &resolution.to_string(),
        false,
    ).trim_end_matches(';').trim_end().to_string();
    let query: String;
    
    // Conditional query adaptation based on available optimization method tables
    if check_column_in_table(db_path.clone(), "cons_capacity_outgoing_compact_method", "dual_max_output_flows_limit_compact_method")? {
        if check_column_in_table(db_path.clone(), "cons_capacity_outgoing_simple_method", "dual_max_output_flows_limit_simple_method")? {
            // Both methods available - combine data sources
            query = format!(
                "
                WITH production_table AS (
                    {}
                    UNION ALL
                    {}
                )
                SELECT * FROM (
                    {}
                ) AS subquery
                ",
                apply_carrier_filter(PRODUCTION_DATA_SIMPLE_SQL, &carrier),
                apply_carrier_filter(PRODUCTION_DATA_COMPACT_SQL, &carrier),
                sql
            );
        } else {
            // Only compact method available
            query = format!(
                "
                WITH production_table AS (
                    {}
                )
                SELECT * FROM (
                    {}
                ) AS subquery
                ",
                apply_carrier_filter(PRODUCTION_DATA_COMPACT_SQL, &carrier),
                sql
            );
        }
        
    }
    else {
        if check_column_in_table(db_path.clone(), "cons_capacity_outgoing_simple_method", "dual_max_output_flows_limit_simple_method")? {
            // Only simple method available
            query = format!(
                "
                WITH production_table AS (
                    {}
                )
                SELECT * FROM (
                    {}
                ) AS subquery
                ",
                apply_carrier_filter(PRODUCTION_DATA_SIMPLE_SQL, &carrier),
                sql
            );
        } else {
            query = format!(
                "
                {}
                ",
                EMPTY_SQL
            );
        }
    }
    let res: (Vec<RecordBatch>, Schema) = run_query_rb(db_path, query, vec![Value::from(year)])?;

    return serialize_recordbatch(res.0, res.1);

}

<<<<<<< HEAD
/// Retrieves all available years with production price data.
/// Used for populating year selection UI components.
#[tauri::command]
pub fn get_production_years(db_path: String) -> Result<Response, String> {
    let res: (Vec<RecordBatch>, Schema) = run_query_rb(db_path, PRODUCTION_YEARS_SQL.to_string(), vec![])?;

    return serialize_recordbatch(res.0, res.1);
}
// --- TESTING ---

// --- QUERIES ---

/// SQL query to find all years with consumer balance data.
/// Uses consumer balance table as proxy for production data availability.
const PRODUCTION_YEARS_SQL: &str = "
    SELECT DISTINCT year
    FROM cons_balance_consumer
    ORDER BY year;
";

/// SQL query for production dual values using simple optimization method.
/// 
/// Data Sources:
/// - cons_capacity_outgoing_simple_method: Simple constraint dual values
/// - asset table: Asset type filtering (producer, storage, conversion)
/// 
/// Dual Value Context:
/// - dual_max_output_flows_limit_simple_method: Marginal value of output capacity
const PRODUCTION_DATA_SIMPLE_SQL: &str = "
    SELECT
        simple.asset,
        simple.year,
        simple.rep_period,
        simple.time_block_start,
        simple.time_block_end,
        simple.dual_max_output_flows_limit_simple_method as dual_value
    FROM cons_capacity_outgoing_simple_method AS simple
    JOIN asset AS a ON a.asset = simple.asset
    WHERE a.type = 'producer' OR a.type = 'storage' OR a.type = 'conversion'
";

/// SQL query for production dual values using compact optimization method.
/// 
/// Data Sources:
/// - cons_capacity_outgoing_compact_method: Compact constraint dual values
/// - asset table: Asset type filtering
/// 
/// Dual Value Context:
/// - dual_max_output_flows_limit_compact_method: Marginal value of output capacity
const PRODUCTION_DATA_COMPACT_SQL: &str = "
    SELECT
        compact.asset,
        compact.year,
        compact.rep_period,
        compact.time_block_start,
        compact.time_block_end,
        compact.dual_max_output_flows_limit_compact_method as dual_value
    FROM cons_capacity_outgoing_compact_method AS compact
    JOIN asset AS a ON a.asset = compact.asset
    WHERE a.type = 'producer' OR a.type = 'storage' OR a.type = 'conversion'
";
=======
// --- TESTING ---

// --- QUERIES ---
    const PRODUCTION_DATA_SIMPLE_SQL: &str = "
        SELECT
            simple.asset,
            simple.year,
            simple.rep_period,
            simple.time_block_start,
            simple.time_block_end,
            simple.dual_max_output_flows_limit_simple_method as dual_value
        FROM cons_capacity_outgoing_simple_method AS simple
        JOIN asset AS a ON a.asset = simple.asset
        WHERE a.type = 'producer' OR a.type = 'storage' OR a.type = 'conversion'
    ";

    const PRODUCTION_DATA_COMPACT_SQL: &str = "
        SELECT
            compact.asset,
            compact.year,
            compact.rep_period,
            compact.time_block_start,
            compact.time_block_end,
            compact.dual_max_output_flows_limit_compact_method as dual_value
        FROM cons_capacity_outgoing_compact_method AS compact
        JOIN asset AS a ON a.asset = compact.asset
        WHERE a.type = 'producer' OR a.type = 'storage' OR a.type = 'conversion'
    ";

    const EMPTY_SQL: &str = "
                SELECT 
                    '' AS carrier,
                    0 AS year,
                    0 AS rep_period,
                    0 AS time_block_start,
                    0 AS time_block_end,
                    0 AS dual_value
                FROM cons_capacity_outgoing_simple_method
                ";
>>>>>>> e97c575f
<|MERGE_RESOLUTION|>--- conflicted
+++ resolved
@@ -99,69 +99,6 @@
 
 }
 
-<<<<<<< HEAD
-/// Retrieves all available years with production price data.
-/// Used for populating year selection UI components.
-#[tauri::command]
-pub fn get_production_years(db_path: String) -> Result<Response, String> {
-    let res: (Vec<RecordBatch>, Schema) = run_query_rb(db_path, PRODUCTION_YEARS_SQL.to_string(), vec![])?;
-
-    return serialize_recordbatch(res.0, res.1);
-}
-// --- TESTING ---
-
-// --- QUERIES ---
-
-/// SQL query to find all years with consumer balance data.
-/// Uses consumer balance table as proxy for production data availability.
-const PRODUCTION_YEARS_SQL: &str = "
-    SELECT DISTINCT year
-    FROM cons_balance_consumer
-    ORDER BY year;
-";
-
-/// SQL query for production dual values using simple optimization method.
-/// 
-/// Data Sources:
-/// - cons_capacity_outgoing_simple_method: Simple constraint dual values
-/// - asset table: Asset type filtering (producer, storage, conversion)
-/// 
-/// Dual Value Context:
-/// - dual_max_output_flows_limit_simple_method: Marginal value of output capacity
-const PRODUCTION_DATA_SIMPLE_SQL: &str = "
-    SELECT
-        simple.asset,
-        simple.year,
-        simple.rep_period,
-        simple.time_block_start,
-        simple.time_block_end,
-        simple.dual_max_output_flows_limit_simple_method as dual_value
-    FROM cons_capacity_outgoing_simple_method AS simple
-    JOIN asset AS a ON a.asset = simple.asset
-    WHERE a.type = 'producer' OR a.type = 'storage' OR a.type = 'conversion'
-";
-
-/// SQL query for production dual values using compact optimization method.
-/// 
-/// Data Sources:
-/// - cons_capacity_outgoing_compact_method: Compact constraint dual values
-/// - asset table: Asset type filtering
-/// 
-/// Dual Value Context:
-/// - dual_max_output_flows_limit_compact_method: Marginal value of output capacity
-const PRODUCTION_DATA_COMPACT_SQL: &str = "
-    SELECT
-        compact.asset,
-        compact.year,
-        compact.rep_period,
-        compact.time_block_start,
-        compact.time_block_end,
-        compact.dual_max_output_flows_limit_compact_method as dual_value
-    FROM cons_capacity_outgoing_compact_method AS compact
-    JOIN asset AS a ON a.asset = compact.asset
-    WHERE a.type = 'producer' OR a.type = 'storage' OR a.type = 'conversion'
-";
-=======
 // --- TESTING ---
 
 // --- QUERIES ---
@@ -200,5 +137,4 @@
                     0 AS time_block_end,
                     0 AS dual_value
                 FROM cons_capacity_outgoing_simple_method
-                ";
->>>>>>> e97c575f
+                ";