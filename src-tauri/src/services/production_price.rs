//! Production price analysis service using dual values from optimization constraints.
//! 
//! This module calculates energy production prices by extracting dual values from
//! capacity constraint equations in the Tulipa Energy Model optimization results.
//! Supports multiple optimization methods and provides time-resolution aggregation.
//! 
//! ## Price Calculation Methodology
//! 
//! - **Dual Values**: Marginal cost of capacity constraint relaxation
//! - **Economic Interpretation**: Value of additional production capacity
//! - **Asset Types**: Producer, storage, and conversion assets
//! - **Time Resolution**: Configurable aggregation (hourly, daily, etc.)
//! 
//! ## Optimization Method Support
//! 
//! - **Simple Method**: Individual asset constraints
//! - **Compact Method**: Aggregated constraint formulations
//! - **Hybrid Support**: Combines both methods when available
//! - **Graceful Fallback**: Handles missing constraint tables
//! 
//! ## Business Applications
//! 
//! - Energy pricing analysis and forecasting
//! - Investment decision support and ROI calculations
//! - Market price discovery and benchmarking
//! - Capacity planning and optimization insights

use duckdb::arrow::{array::RecordBatch, datatypes::Schema};
use duckdb::{ types::Value};
use tauri::ipc::Response;
use crate::services::query_builder::{build_resolution_query, build_resolution_query_with_filters, build_resolution_query_with_filters_and_breakdown, build_breakdown_columns,
    build_breakdown_joins, build_breakdown_case_conditions, build_filter_conditions, build_breakdown_selects, build_breakdown_group_by};
use crate::duckdb_conn::{run_query_rb, serialize_recordbatch};
use crate::services::metadata::{check_column_in_table, apply_carrier_filter};
use std::collections::HashMap;

/// Calculates production prices using dual values from optimization constraints.
/// 
/// Price Calculation Methodology:
/// - Extracts dual values from capacity constraint equations
/// - Supports both simple and compact optimization methods
/// - Applies time resolution aggregation (hourly, daily, etc.)
/// - Handles different asset types: producer, storage, conversion
/// 
/// Dual Value Interpretation:
/// - Represents marginal cost of capacity constraint relaxation
/// - Indicates economic value of additional production capacity
/// - Used for pricing analysis and investment decision support
/// 
/// # Parameters
/// * `year` - Milestone year for analysis
/// * `resolution` - Time aggregation resolution in hours
#[tauri::command]
pub fn get_production_price_resolution(
    db_path: String,
    year: u32,
    resolution: u32,
    carrier: String,
    filters: HashMap<i32, Vec<i32>>,
    grouper: Vec<i32>,
    enable_metadata: bool) -> Result<Response, String> {
    let sql: String;
    let has_breakdown = !grouper.is_empty();

    if enable_metadata {
        if has_breakdown {
            // With filters and breakdown
            let breakdown_cols = build_breakdown_columns(&grouper);
            sql = build_resolution_query_with_filters_and_breakdown(
                "production_table",
                "dual_value",
                &breakdown_cols,
                "avg",
                &resolution.to_string(),
                &filters,
                &grouper,
                "ac.asset".to_string(),
                "ac.asset".to_string(),
                false
            ).trim_end_matches(';').trim_end().to_string();
        }
        else {
            // With filters without breakdown
            sql = build_resolution_query_with_filters(
                "production_table",
                "dual_value",
                &["asset"],
                "avg",
                &resolution.to_string(),
                &filters,
                "ac.asset".to_string(),
                false
            ).trim_end_matches(';').trim_end().to_string();
        }
    }
     else {
        sql = build_resolution_query(
            "production_table",
            "dual_value",
            &["asset"],
            "avg",
            &resolution.to_string(),
            false
        ).trim_end_matches(';').trim_end().to_string();
    }

    println!("Filtering on nodes: {:#?}", filters);
    println!("Grouping on nodes: {:#?}", grouper);
    
    let query: String;
    
    // Conditional query adaptation based on available optimization method tables
    if check_column_in_table(db_path.clone(), "cons_capacity_outgoing_compact_method", "dual_max_output_flows_limit_compact_method")? {
        if check_column_in_table(db_path.clone(), "cons_capacity_outgoing_simple_method", "dual_max_output_flows_limit_simple_method")? {
<<<<<<< HEAD
            // Both methods available - combine data sources
            query = format!(
=======
            let temp_query = format!(
>>>>>>> c6a63a07
                "
                WITH production_table AS (
                    {}
                    UNION ALL
                    {}
                )
                SELECT * FROM (
                    {}
                ) AS subquery
                ",
                apply_carrier_filter(PRODUCTION_DATA_SIMPLE_SQL, &carrier),
                apply_carrier_filter(PRODUCTION_DATA_COMPACT_SQL, &carrier),
                sql
            )
            .replace("{breakdown_selects}", &build_breakdown_selects(&grouper))
            .replace("{breakdown_group_by}", &build_breakdown_group_by(&grouper))
            .replace("{breakdown_joins}", &build_breakdown_joins(&grouper))
            .replace("{breakdown_case_conditions}",  &build_breakdown_case_conditions(&grouper, "a.asset".to_string()));
            if enable_metadata {
            query = temp_query.replace("{filtered_assets}", &format!("SELECT * FROM asset AS a WHERE 1 {}", build_filter_conditions(&filters, "a.asset".to_string())))
            } else {
                query = temp_query.replace("{filtered_assets}", &"SELECT * FROM asset")
            }
        } else {
<<<<<<< HEAD
            // Only compact method available
            query = format!(
=======
            let temp_query = format!(
>>>>>>> c6a63a07
                "
                WITH production_table AS (
                    {}
                )
                SELECT * FROM (
                    {}
                ) AS subquery
                ",
                apply_carrier_filter(PRODUCTION_DATA_COMPACT_SQL, &carrier),
                sql
            )
            .replace("{breakdown_selects}", &build_breakdown_selects(&grouper))
            .replace("{breakdown_group_by}", &build_breakdown_group_by(&grouper))
            .replace("{breakdown_joins}", &build_breakdown_joins(&grouper))
            .replace("{breakdown_case_conditions}",  &build_breakdown_case_conditions(&grouper, "a.asset".to_string()));
            if enable_metadata {
            query = temp_query.replace("{filtered_assets}", &format!("SELECT * FROM asset AS a WHERE 1 {}", build_filter_conditions(&filters, "a.asset".to_string())))
            } else {
                query = temp_query.replace("{filtered_assets}", &"SELECT * FROM asset")
            }
        }
        
    }
    else {
        if check_column_in_table(db_path.clone(), "cons_capacity_outgoing_simple_method", "dual_max_output_flows_limit_simple_method")? {
<<<<<<< HEAD
            // Only simple method available
            query = format!(
=======
           let temp_query = format!(
>>>>>>> c6a63a07
                "
                WITH production_table AS (
                    {}
                )
                SELECT * FROM (
                    {}
                ) AS subquery
                ",
                apply_carrier_filter(PRODUCTION_DATA_SIMPLE_SQL, &carrier),
                sql
            )
            .replace("{breakdown_selects}", &build_breakdown_selects(&grouper))
            .replace("{breakdown_group_by}", &build_breakdown_group_by(&grouper))
            .replace("{breakdown_joins}", &build_breakdown_joins(&grouper))
            .replace("{breakdown_case_conditions}",  &build_breakdown_case_conditions(&grouper, "a.asset".to_string()));
            if enable_metadata {
            query = temp_query.replace("{filtered_assets}", &format!("SELECT * FROM asset AS a WHERE 1 {}", build_filter_conditions(&filters, "a.asset".to_string())))
            } else {
                query = temp_query.replace("{filtered_assets}", &"SELECT * FROM asset")
            }
        } else {
            query = format!(
                "
                {}
                ",
                EMPTY_SQL
            );
        }
    }
    let res: (Vec<RecordBatch>, Schema) = run_query_rb(db_path, query, vec![Value::from(year)])?;

    return serialize_recordbatch(res.0, res.1);

}

// --- TESTING ---

// --- QUERIES ---
    const PRODUCTION_DATA_SIMPLE_SQL: &str = "
        SELECT
            CASE 
                {breakdown_case_conditions}
            ELSE 'Other'
            END AS asset,
            simple.year,
            simple.rep_period,
            simple.time_block_start,
            simple.time_block_end,
            simple.dual_max_output_flows_limit_simple_method as dual_value
            {breakdown_selects}
        FROM cons_capacity_outgoing_simple_method AS simple
        JOIN ({filtered_assets}) AS a ON simple.asset = a.asset
        {breakdown_joins}
        WHERE a.type = 'producer' OR a.type = 'storage' OR a.type = 'conversion'
        GROUP BY
        simple.year,
            simple.rep_period,
            simple.time_block_start,
            simple.time_block_end,
            dual_value
        {breakdown_group_by},
        CASE 
        {breakdown_case_conditions}
        ELSE 'Other'
        END
    ";

    const PRODUCTION_DATA_COMPACT_SQL: &str = "
        SELECT
            CASE 
                {breakdown_case_conditions}
            ELSE 'Other'
            END AS asset,
            compact.year,
            compact.rep_period,
            compact.time_block_start,
            compact.time_block_end,
            compact.dual_max_output_flows_limit_compact_method as dual_value
            {breakdown_selects}
        FROM cons_capacity_outgoing_compact_method AS compact
        JOIN ({filtered_assets}) AS a ON compact.asset = a.asset
        {breakdown_joins}
        WHERE a.type = 'producer' OR a.type = 'storage' OR a.type = 'conversion'
        GROUP BY
         compact.year,
            compact.rep_period,
            compact.time_block_start,
            compact.time_block_end,
            dual_value
        {breakdown_group_by},
        CASE 
        {breakdown_case_conditions}
        ELSE 'Other'
        END
    ";

const EMPTY_SQL: &str = "
                SELECT 
                CASE 
                {breakdown_case_conditions}
                ELSE 'Other'
                END AS asset,
                    0 AS year,
                    0 AS rep_period,
                    0 AS time_block_start,
                    0 AS time_block_end,
                    0 AS dual_value
                FROM cons_capacity_outgoing_simple_method AS simple
                JOIN ({filtered_assets}) AS a ON simple.asset = a.asset
                {breakdown_joins}
                GROUP BY
                simple.year,
                simple.rep_period,
                simple.time_block_start,
                simple.time_block_end,
                dual_value
                {breakdown_group_by},
                CASE 
                {breakdown_case_conditions}
                ELSE 'Other'
                END
                ";<|MERGE_RESOLUTION|>--- conflicted
+++ resolved
@@ -34,22 +34,6 @@
 use crate::services::metadata::{check_column_in_table, apply_carrier_filter};
 use std::collections::HashMap;
 
-/// Calculates production prices using dual values from optimization constraints.
-/// 
-/// Price Calculation Methodology:
-/// - Extracts dual values from capacity constraint equations
-/// - Supports both simple and compact optimization methods
-/// - Applies time resolution aggregation (hourly, daily, etc.)
-/// - Handles different asset types: producer, storage, conversion
-/// 
-/// Dual Value Interpretation:
-/// - Represents marginal cost of capacity constraint relaxation
-/// - Indicates economic value of additional production capacity
-/// - Used for pricing analysis and investment decision support
-/// 
-/// # Parameters
-/// * `year` - Milestone year for analysis
-/// * `resolution` - Time aggregation resolution in hours
 #[tauri::command]
 pub fn get_production_price_resolution(
     db_path: String,
@@ -112,12 +96,7 @@
     // Conditional query adaptation based on available optimization method tables
     if check_column_in_table(db_path.clone(), "cons_capacity_outgoing_compact_method", "dual_max_output_flows_limit_compact_method")? {
         if check_column_in_table(db_path.clone(), "cons_capacity_outgoing_simple_method", "dual_max_output_flows_limit_simple_method")? {
-<<<<<<< HEAD
-            // Both methods available - combine data sources
-            query = format!(
-=======
             let temp_query = format!(
->>>>>>> c6a63a07
                 "
                 WITH production_table AS (
                     {}
@@ -142,12 +121,7 @@
                 query = temp_query.replace("{filtered_assets}", &"SELECT * FROM asset")
             }
         } else {
-<<<<<<< HEAD
-            // Only compact method available
-            query = format!(
-=======
             let temp_query = format!(
->>>>>>> c6a63a07
                 "
                 WITH production_table AS (
                     {}
@@ -173,12 +147,7 @@
     }
     else {
         if check_column_in_table(db_path.clone(), "cons_capacity_outgoing_simple_method", "dual_max_output_flows_limit_simple_method")? {
-<<<<<<< HEAD
-            // Only simple method available
-            query = format!(
-=======
            let temp_query = format!(
->>>>>>> c6a63a07
                 "
                 WITH production_table AS (
                     {}
