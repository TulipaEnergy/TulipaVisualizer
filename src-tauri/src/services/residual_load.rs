--- conflicted
+++ resolved
@@ -54,77 +54,11 @@
     serialize_recordbatch(res.0, res.1)
 }
 
-<<<<<<< HEAD
-/// Retrieves non-renewable energy supply data with time resolution aggregation.
-/// 
-/// Non-Renewable Classification Logic:
-/// - Assets without 'availability' profiles (dispatchable sources)
-/// - Includes fossil fuel plants, nuclear, biomass, and other controllable sources
-/// - Excludes renewable assets with weather-dependent availability profiles
-#[tauri::command]
-pub fn get_nonrenewables(db_path: String, year: u32, resolution: u32) -> Result<Response, String> {
-    let sql = build_resolution_query(
-        NONRENEWABLES_SUPPLY_SQL,
-        "solution",
-        &["asset"],
-        "sum",
-        &resolution.to_string(),
-        false,
-    );
-
-    let res: (Vec<RecordBatch>, Schema) =
-        run_query_rb(db_path, sql, vec![Value::from(year)])?;
-    serialize_recordbatch(res.0, res.1)
-}
-
-/// Calculates annual renewable energy production totals.
-/// 
-/// Temporal Aggregation Strategy:
-/// - Sums all time blocks within representative periods
-/// - Applies representative period weights for annual scaling
-/// - Accounts for time block duration and resolution factors
-#[tauri::command]
-pub fn get_yearly_renewables(db_path: String, year: u32) -> Result<Response, String> {
-    let res: (Vec<RecordBatch>, Schema) =
-        run_query_rb(db_path, RENEWABLES_YEARLY_SQL.to_string(), vec![Value::from(year)])?;
-    serialize_recordbatch(res.0, res.1)
-}
-
-/// Calculates annual non-renewable energy production totals.
-/// Uses same temporal aggregation strategy as yearly renewables.
-#[tauri::command]
-pub fn get_yearly_nonrenewables(db_path: String, year: u32) -> Result<Response, String> {
-    let res: (Vec<RecordBatch>, Schema) =
-        run_query_rb(db_path, NONRENEWABLES_YEARLY_SQL.to_string(), vec![Value::from(year)])?;
-    serialize_recordbatch(res.0, res.1)
-}
-
-/// Retrieves all available years with supply data for UI population.
-#[tauri::command]
-pub fn get_supply_years(db_path: String) -> Result<Response, String> {
-    let res: (Vec<RecordBatch>, Schema) =
-        run_query_rb(db_path, SUPPLY_YEARS_SQL.to_string(), vec![])?;
-    serialize_recordbatch(res.0, res.1)
-}
-
-
-=======
->>>>>>> e97c575f
 // --- TESTING ---
 
 // --- QUERIES ---
 
-<<<<<<< HEAD
-/// SQL subquery for renewable energy flows identification.
-/// 
-/// Renewable Classification Criteria:
-/// - Flow destination must be consumer asset (demand satisfaction)
-/// - Source asset must have 'availability' profile (weather-dependent)
-/// - Availability profiles indicate variable renewable energy sources
-const RENEWABLES_SUPPLY_SQL: &str = "
-=======
 const SUPPLY_SQL_WITHOUT_FILTERS: &str = "
->>>>>>> e97c575f
   (
     SELECT
       f.from_asset AS asset,
@@ -139,17 +73,7 @@
     WHERE a.type = 'consumer'
   ) AS supply_flows";
 
-<<<<<<< HEAD
-/// SQL subquery for non-renewable energy flows identification.
-/// 
-/// Non-Renewable Classification Criteria:
-/// - Flow destination must be consumer asset
-/// - Source asset must NOT have 'availability' profile (dispatchable)
-/// - Absence of availability profile indicates controllable generation
-const NONRENEWABLES_SUPPLY_SQL: &str = "
-=======
 const SUPPLY_SQL_WITH_FILTERS: &str = "
->>>>>>> e97c575f
   (
     SELECT
       f.from_asset AS asset,
@@ -163,81 +87,5 @@
     JOIN asset AS a ON f.to_asset = a.asset
     JOIN asset_category AS ac ON f.from_asset = ac.asset
     WHERE a.type = 'consumer'
-<<<<<<< HEAD
-      AND NOT EXISTS (
-        SELECT 1
-        FROM assets_profiles ap
-        WHERE ap.asset = f.from_asset
-          AND ap.profile_type = 'availability'
-      )
-  ) AS nonrenewables_flows";
-
-/// SQL query for annual renewable energy totals with representative period scaling.
-/// 
-/// Calculation Components:
-/// - solution: Optimization variable value (energy flow)
-/// - time_block_duration: (time_block_end - time_block_start + 1)
-/// - resolution: Time resolution factor (e.g., hours per time step)
-/// - weight: Representative period scaling factor for annual projection
-const RENEWABLES_YEARLY_SQL: &str = "
-  SELECT
-    bc.from_asset AS asset,
-    0 AS global_start,
-    1 AS global_end,
-    SUM(bc.solution * (bc.time_block_end - bc.time_block_start + 1) * d.resolution * m.weight) AS y_axis
-  FROM (
-    SELECT f.*, a.type
-    FROM var_flow AS f
-    JOIN asset AS a ON f.to_asset = a.asset
-    JOIN assets_profiles ap ON f.from_asset = ap.asset
-    WHERE a.type = 'consumer'
-      AND ap.profile_type = 'availability'
-  ) AS bc
-  JOIN rep_periods_mapping AS m 
-    ON m.year = bc.year AND m.rep_period = bc.rep_period
-  JOIN rep_periods_data AS d
-    ON d.year = m.year AND d.rep_period = m.rep_period
-  WHERE bc.year = ?
-  GROUP BY bc.from_asset
-";
-
-/// SQL query for annual non-renewable energy totals.
-/// Uses identical calculation methodology as renewable totals.
-const NONRENEWABLES_YEARLY_SQL: &str = "
-  SELECT
-    bc.from_asset AS asset,
-    0 AS global_start,
-    1 AS global_end,
-    SUM(bc.solution * (bc.time_block_end - bc.time_block_start + 1) * d.resolution * m.weight) AS y_axis
-  FROM (
-    SELECT f.*, a.type
-    FROM var_flow AS f
-    JOIN asset AS a ON f.to_asset = a.asset
-    WHERE a.type = 'consumer'
-      AND NOT EXISTS (
-        SELECT 1
-        FROM assets_profiles ap
-        WHERE ap.asset = f.from_asset
-          AND ap.profile_type = 'availability'
-      )
-  ) AS bc
-  JOIN rep_periods_mapping AS m 
-    ON m.year = bc.year AND m.rep_period = bc.rep_period
-  JOIN rep_periods_data AS d
-    ON d.year = m.year AND d.rep_period = m.rep_period
-  WHERE bc.year = ?
-  GROUP BY bc.from_asset
-";
-
-/// SQL query to find all years with supply flow data.
-const SUPPLY_YEARS_SQL: &str = "
-    SELECT DISTINCT f.year
-    FROM var_flow AS f
-    JOIN asset AS a ON f.to_asset = a.asset
-    WHERE a.type = 'consumer'
-    ORDER BY f.year
-";
-=======
       {filter_conditions} 
-  ) AS supply_flows";
->>>>>>> e97c575f
+  ) AS supply_flows";