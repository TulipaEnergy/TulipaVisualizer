--- conflicted
+++ resolved
@@ -1,21 +1,3 @@
-<<<<<<< HEAD
-/// Builds dynamic SQL query for time resolution analysis with clustering support.
-/// 
-/// This function generates complex SQL queries that aggregate energy data across different
-/// time resolutions, handling both clustered (yearly) and representative period approaches.
-/// 
-/// # Arguments
-/// * `source_table` - Database table containing the source data
-/// * `value_col` - Column name containing the values to aggregate
-/// * `group_cols` - Columns to group by (e.g., asset, region)
-/// * `agg` - SQL aggregation function (SUM, AVG, etc.)
-/// * `resolution` - Time resolution for grouping (hours, days, etc.)
-/// * `clustered` - Whether to use clustered year resolution or representative periods
-/// 
-/// # Security
-/// All parameters are validated and sanitized through prepared statement placeholders.
-/// String interpolation is used only for column/table names, not user data.
-=======
 use std::collections::HashMap;
 
 /// Builds a SQL query to calculate resolution-based values for a given source table.
@@ -33,7 +15,6 @@
 /// # Returns
 ///
 /// A `String` containing the generated SQL query.
->>>>>>> e97c575f
 pub fn build_resolution_query(
     source_table: &str,
     value_col: &str,
@@ -60,10 +41,6 @@
             .replace("{period_length}", resolution)
 }
 
-<<<<<<< HEAD
-/// Builds SQL query combining both representative periods and clustered year resolutions.
-/// Used for comparative analysis across different temporal modeling approaches.
-=======
 /// Builds a SQL query that combines both clustered and representative period resolutions.
 ///
 /// # Arguments
@@ -78,7 +55,6 @@
 /// # Returns
 ///
 /// A `String` containing the generated SQL query.
->>>>>>> e97c575f
 pub fn build_resolution_query_both(
     source_table: &str,
     source_table_1: &str,
@@ -102,20 +78,6 @@
         .replace("{period_length}", resolution)
 }
 
-<<<<<<< HEAD
-// --- SQL TEMPLATE QUERIES ---
-// These constants contain parameterized SQL templates that are safely interpolated
-// with validated column/table names. User data is passed via prepared statement parameters.
-
-/// Complex SQL query template for representative period resolution analysis.
-/// 
-/// Algorithm overview:
-/// 1. Groups consecutive time blocks with identical values using ROW_NUMBER window functions
-/// 2. Aggregates consecutive blocks into single time periods  
-/// 3. Generates all possible time block boundaries for each period
-/// 4. Calculates weighted sums considering representative period weights
-/// 5. Re-groups consecutive results with same values for visualization efficiency
-=======
 /// Builds a SQL query for resolution-based aggregation with category-based filters.
 ///
 /// # Arguments
@@ -212,7 +174,6 @@
 
 // --- QUERIES ---
 
->>>>>>> e97c575f
 const REP_PERIOD_RESOLUTION_SQL: &str = "
 /* Assigns a group number (grp) to consecutive blocks that have the same {value_col} values
    within the same {group_cols}, year, and rep_period, ordered by time_block_start (chronologically).
