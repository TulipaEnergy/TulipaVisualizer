--- conflicted
+++ resolved
@@ -28,120 +28,6 @@
     let inv_has = check_column_in_table(db_path.clone(), "var_assets_investment", "solution")?;
     let dec_has = check_column_in_table(db_path.clone(), "var_assets_decommission", "solution")?;
 
-<<<<<<< HEAD
-    // Build dynamic SQL expressions based on available columns
-    let invest_expr = if inv_has {
-        "COALESCE(i.solution * c.capacity, -1) AS investment"
-    } else {
-        "-1 AS investment" // frontend handles -1
-    };
-
-    let decomm_expr = if dec_has {
-        "COALESCE(d.solution * c.capacity, -1) AS decommission"
-    } else {
-        "-1 AS decommission"
-    };
-
-    // Cumulative investment calculations up to specific years
-    let inv_upto = if inv_has {
-    "
-    (
-      SELECT COALESCE(SUM(solution), 0)
-      FROM var_assets_investment
-      WHERE asset = $1 AND milestone_year <= y.year
-    )
-    "
-    } else {
-        "0"
-    };
-
-    let inv_before = if inv_has {
-        "
-        (
-        SELECT COALESCE(SUM(solution), 0)
-        FROM var_assets_investment
-        WHERE asset = $1 AND milestone_year < y.year
-        )
-        "
-    } else {
-        "0"
-    };
-
-    // Cumulative decommission calculations up to specific years
-    let dec_upto = if dec_has {
-        "
-        (
-        SELECT COALESCE(SUM(solution), 0)
-        FROM var_assets_decommission
-        WHERE asset = $1 AND milestone_year <= y.year
-        )
-        "
-    } else {
-        "0"
-    };
-    let dec_before = if dec_has {
-        "
-        (
-        SELECT COALESCE(SUM(solution), 0)
-        FROM var_assets_decommission
-        WHERE asset = $1 AND milestone_year < y.year
-        )
-        "
-    } else {
-        "0"
-    };
-
-    // Dynamic SQL generation with conditional expressions
-    let sql = format!(r#"
-WITH years AS (
-  SELECT DISTINCT year FROM (
-    SELECT milestone_year AS year FROM asset_both WHERE asset = $1
-    UNION
-    SELECT milestone_year AS year FROM var_assets_investment WHERE asset = $1
-    UNION
-    SELECT milestone_year AS year FROM var_assets_decommission WHERE asset = $1
-  ) t
-  WHERE year BETWEEN $2 AND $3
-),
-capacity_val AS (
-  SELECT capacity FROM asset WHERE asset = $1
-)
-SELECT
-  y.year,
-  {invest_expr},
-  {decomm_expr},
-  (
-    (
-      SELECT COALESCE(SUM(initial_units),0)
-      FROM asset_both
-      WHERE asset = $1 AND milestone_year = y.year
-    )
-    + {inv_upto}
-    - {dec_upto}
-  ) * c.capacity AS final_capacity,
-  (
-    (
-      SELECT COALESCE(SUM(initial_units),0)
-      FROM asset_both
-      WHERE asset = $1 AND milestone_year = y.year
-    )
-    + {inv_before}
-    - {dec_before}
-  ) * c.capacity AS initial_capacity
-FROM years y
-LEFT JOIN var_assets_investment AS i ON (i.asset = $1 AND i.milestone_year = y.year)
-LEFT JOIN var_assets_decommission AS d ON (d.asset = $1 AND d.milestone_year = y.year)
-CROSS JOIN capacity_val c
-ORDER BY y.year;
-"#,
-        invest_expr = invest_expr,
-        decomm_expr = decomm_expr,
-        inv_upto = inv_upto,
-        inv_before = inv_before,
-        dec_upto = dec_upto,
-        dec_before = dec_before,
-    );
-=======
     // if not exists, add columns with all nulls to table
     if !inv_has {
       println!("COLUMN '{}' MISSING FROM '{}', INSERTING NULL-COLUMN\n", "solution", "var_assets_investment");
@@ -152,7 +38,6 @@
       println!("COLUMN '{}' MISSING FROM '{}', INSERTING NULL-COLUMN\n", "solution", "var_assets_decommission");
       let _ = execute_batch(db_path.clone(), ADD_DEC_COL_SQL.to_string());
     }
->>>>>>> ba81ae12
 
     // regular query
     let res: (Vec<RecordBatch>, Schema) =
