--- conflicted
+++ resolved
@@ -45,16 +45,11 @@
     CONN_HANDLER.lock().unwrap().run_query_row(db_path, q, args, row_mapper)
 }
 
-<<<<<<< HEAD
-/// Thread-safe connection pool manager for DuckDB databases.
-/// Maintains persistent connections to avoid reconnection overhead and ensure transaction consistency.
-=======
 // executes multiple queries which take no arguments 
 pub fn execute_batch(db_path: String, q: String) -> Result<(), String> {
     CONN_HANDLER.lock().unwrap().execute_batch(db_path, q)
 }
 
->>>>>>> ba81ae12
 #[derive(Default)]
 struct ConnectionHandler {
     /// HashMap storing active DuckDB connections keyed by database file path.
