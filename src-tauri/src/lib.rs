--- conflicted
+++ resolved
@@ -88,15 +88,12 @@
             system_cost::get_variable_flow_cost,
             system_cost::get_unit_on_cost,
             transport_price::get_transportation_carriers,
-<<<<<<< HEAD
+            transport_price::get_transportation_price_resolution,])
             production_price::get_production_price_resolution,
             storage_price::get_storage_price_resolution,
             residual_load::get_supply,
             documentation::read_documentation_file,
             documentation::get_available_documentation_files])
-=======
-            transport_price::get_transportation_price_resolution,])
->>>>>>> c6a63a07
         .run(tauri::generate_context!())
         .expect("error while running tauri application");
 }