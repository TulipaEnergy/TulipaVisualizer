--- conflicted
+++ resolved
@@ -256,12 +256,12 @@
 
 ### Code Quality
 
+- `npx prettier . --write --end-of-line auto` - Format code using Prettier
 ```bash
 npx prettier . --write --end-of-line auto  #Format code using Prettier
 npm run lint:fix      # Fix ESLint issues automatically
 ```
 
-<<<<<<< HEAD
 ### Documentation
 
 ```bash
@@ -270,8 +270,6 @@
 npm run docs:rust          # Generate RustDoc only (in src-tauri/target/doc)
 ```
 
-=======
->>>>>>> e97c575f
 ## Testing
 
 The project includes comprehensive testing at multiple levels:
@@ -301,71 +299,6 @@
 
 This project is licensed under the Apache License 2.0 - see the [LICENSE.txt](LICENSE.txt) file for details.
 
-<<<<<<< HEAD
 ---
 
-**Built with ❤️ for the energy research community**
-=======
-## Code Analysis & Quality Metrics
-
-This project includes comprehensive static code analysis tools for maintaining high code quality.
-
-### Quick Start
-
-```bash
-# 1. Install dependencies and setup analysis tools. If this fails, make sure to have all dependencies installed first.
-npm run analyze:setup
-
-# 2. Run comprehensive analysis
-npm run analyze
-```
-
-### Analysis Tools Included
-
-- **ESLint**: Code linting and style checking
-- **Prettier**: Code formatting
-- **Jest**: Unit testing with coverage
-- **Rust Clippy**: Rust code linting
-- **Rust Tests**: Rust unit testing
-- **Security**: Dependency vulnerability scanning
-
-### Advanced Metrics Analysis
-
-The project includes advanced software metrics analysis that provides insights into:
-
-- **🔄 LCoM (Lack of Cohesion of Methods)**: Measures how well functions/methods work together
-- **🔗 Coupling**: Analyzes dependencies between modules (efferent and afferent coupling)
-- **🌀 Cyclomatic Complexity**: Measures code complexity and number of execution paths
-- **🛠️ Maintainability Index**: Composite metric for code maintainability (0-100 scale)
-- **📊 Halstead Metrics**: Software science metrics including difficulty and effort
-
-#### Metrics Thresholds
-
-The analysis uses configurable thresholds defined in `analysis-config.json`:
-
-- **Complexity**: ≤ 15 (cyclomatic complexity)
-- **Maintainability**: ≥ 60 (maintainability index)
-- **LCoM**: ≤ 0.7 (lack of cohesion)
-- **Coupling**: ≤ 10 (efferent coupling)
-
-#### Report Structure
-
-```
-analysis-reports/
-├── index.html              # Unified dashboard
-├── metrics/
-│   ├── index.html          # Advanced metrics report
-│   └── detailed-metrics.json # Raw metrics data
-├── eslint/                 # ESLint reports
-├── typescript/             # TypeScript analysis
-└── rust/                   # Rust analysis
-```
-
-### Troubleshooting
-
-If you encounter issues after cloning:
-
-1. **Script permission errors**: `chmod +x scripts/*.sh`
-2. **Dependencies missing**: `npm install`
-3. **Rust tools missing**: `rustup component add clippy`
->>>>>>> e97c575f
+**Built with ❤️ for the energy research community**