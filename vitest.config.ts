import { defineConfig } from "vitest/config";
import react from "@vitejs/plugin-react";
import tsconfigPaths from "vite-tsconfig-paths";

export default defineConfig({
  // Essential plugins for React testing environment
  plugins: [react(), tsconfigPaths()], // tsconfigPaths enables path mapping from tsconfig.json
  test: {
    // Jest-compatible global APIs (describe, it, expect) available without imports
    globals: true,
    // Browser-like environment for React component testing
    environment: "jsdom",
    // Test setup file for global mocks and configuration
    setupFiles: ["./src/test/setup.ts"],
    // Comprehensive test file pattern including all common extensions
    include: ["**/*.{test,spec}.{js,mjs,cjs,ts,mts,cts,jsx,tsx}"],
    // Disable CSS processing for faster test execution
    css: false,
    coverage: {
      // V8 provider offers better performance than c8 for large codebases
      provider: "v8",
<<<<<<< HEAD
      // Multiple output formats for CI/CD integration and local development
      reporter: ["text", "json", "html", "cobertura", "text-summary"],
=======
      reporter: ["text", "json-summary", "html", "cobertura", "text-summary"],
>>>>>>> f7d2f812
      exclude: [
        // Infrastructure and build artifacts
        "node_modules/**",
        "dist/**",
        "src-tauri/**", // Rust backend tested separately
        "**/*.d.ts", // TypeScript declarations don't need coverage
        "**/index.ts", // Simple re-export files
        "src/test/**", // Test utilities themselves
        "coverage/**", // Coverage reports
        "**/*.config.{js,ts}", // Configuration files
        "**/*.setup.{js,ts}", // Setup files
        "**/types/**", // Type definition files
        "**/*.type.{js,ts}", // Type-only files
        "src/main.tsx", // Entry point file - minimal logic
        "src/vite-env.d.ts", // Vite type definitions
      ],
      // Focus coverage on actual application source code
      include: ["src/**/*.{js,ts,jsx,tsx}"],
      // Include all source files even if not imported by tests
      all: true,
      // Coverage thresholds - empirically derived from initial test implementation
      // Starting conservative and increasing as test coverage improves
      thresholds: {
        global: {
          statements: 70, // 70% statement coverage prevents regression
          branches: 80, // 80% branch coverage ensures decision logic testing
          functions: 50, // 50% function coverage allows for utility function flexibility
          lines: 70, // 70% line coverage matches statement coverage
        },
      },
      // Watermarks for coverage display colors in HTML reports
      // Based on industry standards for frontend application testing
      watermarks: {
        statements: [20, 60], // Red below 20%, yellow 20-60%, green above 60%
        branches: [15, 50], // Branches typically harder to cover completely
        functions: [20, 60], // Function coverage follows statement pattern
        lines: [20, 60], // Line coverage matches statement thresholds
      },
    },
    deps: {
      // Inline Zustand to prevent ESM import issues in test environment
      inline: ["zustand"],
    },
    silent: "passed-only",
  },
});<|MERGE_RESOLUTION|>--- conflicted
+++ resolved
@@ -19,12 +19,7 @@
     coverage: {
       // V8 provider offers better performance than c8 for large codebases
       provider: "v8",
-<<<<<<< HEAD
-      // Multiple output formats for CI/CD integration and local development
-      reporter: ["text", "json", "html", "cobertura", "text-summary"],
-=======
       reporter: ["text", "json-summary", "html", "cobertura", "text-summary"],
->>>>>>> f7d2f812
       exclude: [
         // Infrastructure and build artifacts
         "node_modules/**",
