--- conflicted
+++ resolved
@@ -53,17 +53,7 @@
   year?: number;
 }
 
-<<<<<<< HEAD
-/**
- * Individual graph configuration containing all state and options.
- * Manages visualization settings, filtering, database connections, and UI state
- * for each chart instance in the application's dynamic dashboard.
- */
-export interface GraphConfig {
-  /** Unique identifier for graph instance management */
-=======
 export interface GraphConfig<T extends ChartOptions = ChartOptions> {
->>>>>>> c6a63a07
   id: string;
   /** Chart type determining visualization component and data queries */
   type: ChartType;
@@ -77,16 +67,8 @@
   filtersByCategory: { [key: number]: number[] };
   /** Node IDs for breakdown/drill-down analysis */
   breakdownNodes: number[];
-<<<<<<< HEAD
-  /** Chart-specific configuration options (type-dependent) */
-  options: ChartOptions | null;
-  /** Per-graph database file path for multi-database support */
-  graphDBFilePath: string | null;
-  /** Timestamp for tracking when filters were last applied */
-=======
   options: T | null;
   graphDBFilePath: string | null; // For when each graph has its own DB file
->>>>>>> c6a63a07
   lastApplyTimestamp: number;
 }
 
