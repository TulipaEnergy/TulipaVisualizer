import { screen, fireEvent, waitFor, act } from "@testing-library/react";
import { vi, describe, it, expect, beforeEach, afterEach } from "vitest";
import App from "../App";
import {
  renderWithProviders,
  createMockStoreState,
  createMockGraphConfig,
} from "../test/utils";
import useVisualizationStore, { ChartType } from "../store/visualizationStore";
import * as databaseOperations from "../services/databaseOperations";

// Mock all service modules
vi.mock("../services/databaseOperations");
vi.mock("../services/capacityQuery");
vi.mock("../services/systemCosts");
vi.mock("../services/storagePriceQuery");
vi.mock("../services/productionPriceQuery");
vi.mock("../services/transportPriceQuery");
vi.mock("../services/energyFlowQuery");
vi.mock("../services/metadata");

// Mock the visualization store
vi.mock("../store/visualizationStore");

// Mock ECharts
vi.mock("echarts-for-react", () => ({
  default: ({ option, ...props }: any) => (
    <div
      data-testid="echarts-integration"
      data-option={JSON.stringify(option)}
      {...props}
    >
      Mocked ECharts Component
    </div>
  ),
}));

// Mock KPI components to prevent rendering errors
vi.mock("../components/kpis/Capacity", () => ({
  default: ({ graphId }: { graphId: string }) => (
    <div data-testid={`capacity-${graphId}`}>Mocked Capacity Component</div>
  ),
}));

vi.mock("../components/kpis/SystemCosts", () => ({
  default: ({ graphId }: { graphId: string }) => (
    <div data-testid={`system-costs-${graphId}`}>
      Mocked System Costs Component
    </div>
  ),
}));

vi.mock("../components/kpis/Storage Prices", () => ({
  default: ({ graphId }: { graphId: string }) => (
    <div data-testid={`storage-prices-${graphId}`}>
      Mocked Storage Prices Component
    </div>
  ),
}));

vi.mock("../components/kpis/ProductionPrices", () => ({
  default: ({ graphId }: { graphId: string }) => (
    <div data-testid={`production-prices-${graphId}`}>
      Mocked Production Prices Component
    </div>
  ),
}));

vi.mock("../components/kpis/TransportationPrices", () => ({
  default: ({ graphId }: { graphId: string }) => (
    <div data-testid={`transportation-prices-${graphId}`}>
      Mocked Transportation Prices Component
    </div>
  ),
}));

vi.mock("../components/kpis/GeoImportsExports", () => ({
  default: ({ graphId }: { graphId: string }) => (
    <div data-testid={`geo-imports-exports-${graphId}`}>
      Mocked Geo Imports Exports Component
    </div>
  ),
}));

// Mock Tauri API
const mockInvoke = vi.fn();
vi.mock("@tauri-apps/api/tauri", () => ({
  invoke: mockInvoke,
}));

describe("App Integration Tests", () => {
  const mockDatabasePath = "/path/to/test.duckdb";
  const mockDatabasePath2 = "/path/to/test2.duckdb";

  // Store action mocks that will be reused
  const mockSetError = vi.fn();
  const mockAddDatabase = vi.fn();
  const mockRemoveDatabase = vi.fn();
  const mockAddGraph = vi.fn();
  const mockRemoveGraph = vi.fn();
  const mockUpdateGraph = vi.fn();
  const mockSetGraphDatabase = vi.fn();
  const mockGetGraphDatabase = vi.fn();
  const mockHasAnyDatabase = vi.fn();

  beforeEach(() => {
    vi.resetAllMocks();

    // Mock successful database operations by default
    (databaseOperations.uploadDatabaseFile as any).mockResolvedValue(
      mockDatabasePath,
    );

    // Mock Tauri invoke calls
    mockInvoke.mockResolvedValue([]);

    // Reset store action mocks
    mockSetError.mockClear();
    mockAddDatabase.mockClear();
    mockRemoveDatabase.mockClear();
    mockAddGraph.mockClear();
    mockRemoveGraph.mockClear();
    mockUpdateGraph.mockClear();
    mockSetGraphDatabase.mockClear();
    mockGetGraphDatabase.mockClear();
    mockHasAnyDatabase.mockClear();
  });

  afterEach(() => {
    vi.clearAllMocks();
  });

  describe("Initial Application State", () => {
    it("renders the main application structure", () => {
      // Mock empty state
      (
        useVisualizationStore as unknown as ReturnType<typeof vi.fn>
      ).mockReturnValue(
        createMockStoreState({
          databases: [],
          graphs: [],
          hasAnyDatabase: () => false,
        }),
      );

      renderWithProviders(<App />);

      // Check that main components are rendered
      expect(screen.getByText("Tulipa Energy Visualizer")).toBeInTheDocument();
      expect(
        screen.getByText(
          "No databases loaded. Upload a .duckdb file to get started.",
        ),
      ).toBeInTheDocument();
    });

    it("shows empty state when no databases are loaded", () => {
      (
        useVisualizationStore as unknown as ReturnType<typeof vi.fn>
      ).mockReturnValue(
        createMockStoreState({
          databases: [],
          graphs: [],
          hasAnyDatabase: () => false,
        }),
      );

      renderWithProviders(<App />);

      // Should show empty state message
      expect(
        screen.getByText(
          "No databases loaded. Upload a .duckdb file to get started.",
        ),
      ).toBeInTheDocument();

      // Should not show Add Graph button when no databases
      expect(screen.queryByText("Add Graph")).not.toBeInTheDocument();
    });
<<<<<<< HEAD
=======

    it("displays toolbar with documentation link", () => {
      (
        useVisualizationStore as unknown as ReturnType<typeof vi.fn>
      ).mockReturnValue(
        createMockStoreState({
          databases: [],
          graphs: [],
          hasAnyDatabase: () => false,
        }),
      );

      renderWithProviders(<App />);

      // Check toolbar elements
      expect(screen.getByText("Tulipa Energy Visualizer")).toBeInTheDocument();
      expect(screen.getByText("Documentation")).toBeInTheDocument();
    });
>>>>>>> b51683d3
  });

  describe("Database Loading Flow", () => {
    it("completes end-to-end database upload flow", async () => {
      // Start with empty state, then simulate database being added
      const storeState = createMockStoreState({
        databases: [],
        graphs: [],
        hasAnyDatabase: () => false,
        addDatabase: mockAddDatabase,
      });

      (
        useVisualizationStore as unknown as ReturnType<typeof vi.fn>
      ).mockReturnValue(storeState);

      renderWithProviders(<App />);

      // Initially no databases
      expect(
        screen.getByText(
          "No databases loaded. Upload a .duckdb file to get started.",
        ),
      ).toBeInTheDocument();

      // Click upload button
      const uploadButton = screen.getByRole("button", {
        name: /upload database file/i,
      });

      await act(async () => {
        fireEvent.click(uploadButton);
      });

      // Verify upload service was called
      await waitFor(() => {
        expect(databaseOperations.uploadDatabaseFile).toHaveBeenCalledTimes(1);
      });
    });

    it("shows Add Graph button after database is loaded", async () => {
      // Mock state with database loaded
      (
        useVisualizationStore as unknown as ReturnType<typeof vi.fn>
      ).mockReturnValue(
        createMockStoreState({
          databases: [mockDatabasePath],
          graphs: [],
          hasAnyDatabase: () => true,
          addGraph: mockAddGraph,
        }),
      );

      renderWithProviders(<App />);

      // Add Graph button should be visible
      expect(screen.getByText("Add Graph")).toBeInTheDocument();
      expect(screen.getByText("Loaded Databases (1)")).toBeInTheDocument();
    });

    it("displays multiple databases correctly", async () => {
      (
        useVisualizationStore as unknown as ReturnType<typeof vi.fn>
      ).mockReturnValue(
        createMockStoreState({
          databases: [mockDatabasePath, mockDatabasePath2],
          graphs: [],
          hasAnyDatabase: () => true,
        }),
      );

      renderWithProviders(<App />);

      expect(screen.getByText("Loaded Databases (2)")).toBeInTheDocument();
      expect(screen.getByText("test")).toBeInTheDocument();
      expect(screen.getByText("test2")).toBeInTheDocument();
    });

    it("handles database removal", async () => {
      (
        useVisualizationStore as unknown as ReturnType<typeof vi.fn>
      ).mockReturnValue(
        createMockStoreState({
          databases: [mockDatabasePath],
          graphs: [],
          hasAnyDatabase: () => true,
          removeDatabase: mockRemoveDatabase,
        }),
      );

      renderWithProviders(<App />);

      expect(screen.getByText("Loaded Databases (1)")).toBeInTheDocument();

      // Find and click remove button using a more flexible selector
      const trashIcon = document.querySelector(".tabler-icon-trash");

      if (trashIcon) {
        const button = trashIcon.closest("button");
        if (button) {
          await act(async () => {
            fireEvent.click(button);
          });
        }
      } else {
        // Fallback: look for button with red color styling that indicates delete
        const deleteButton = Array.from(
          document.querySelectorAll("button"),
        ).find(
          (btn) =>
            btn.style.getPropertyValue("--ai-color")?.includes("red") ||
            btn.className.includes("red"),
        );

        if (deleteButton) {
          await act(async () => {
            fireEvent.click(deleteButton);
          });
        }
      }

      // Verify remove function was called
      expect(mockRemoveDatabase).toHaveBeenCalledWith(mockDatabasePath);
    });
  });

  describe("Visualization Generation Process", () => {
    beforeEach(() => {
      // Setup with database loaded state
      (
        useVisualizationStore as unknown as ReturnType<typeof vi.fn>
      ).mockReturnValue(
        createMockStoreState({
          databases: [mockDatabasePath],
          graphs: [],
          hasAnyDatabase: () => true,
          addGraph: mockAddGraph,
          removeGraph: mockRemoveGraph,
          updateGraph: mockUpdateGraph,
          mustGetGraph: vi.fn((_: string) => ({
            ...createMockGraphConfig(),
            id: "test-graph-1",
            type: "default" as ChartType,
            title: "New Default Chart",
            error: null,
            isLoading: false,
            options: null,
            graphDBFilePath: null,
            filtersByCategory: {},
            breakdownNodes: [],
          })),
        }),
      );
    });

    it("creates and displays a new graph", async () => {
      renderWithProviders(<App />);

      // Click Add Graph button
      const addGraphButton = screen.getByText("Add Graph");

      await act(async () => {
        fireEvent.click(addGraphButton);
      });

      // Verify addGraph was called
      expect(mockAddGraph).toHaveBeenCalledWith("default");
    });

    it("handles multiple graphs", async () => {
      // Mock state with multiple graphs
      (
        useVisualizationStore as unknown as ReturnType<typeof vi.fn>
      ).mockReturnValue(
        createMockStoreState({
          databases: [mockDatabasePath],
          graphs: [
            {
              ...createMockGraphConfig(),
              id: "graph-1",
              type: "default" as ChartType,
              title: "Graph 1",
              error: null,
              isLoading: false,
              options: null,
              graphDBFilePath: null,
              filtersByCategory: {},
              breakdownNodes: [],
            },
            {
              ...createMockGraphConfig(),
              id: "graph-2",
              type: "default" as ChartType,
              title: "Graph 2",
              error: null,
              isLoading: false,
              options: null,
              graphDBFilePath: null,
              filtersByCategory: {},
              breakdownNodes: [],
            },
          ],
          hasAnyDatabase: () => true,
          addGraph: mockAddGraph,
          mustGetGraph: vi.fn((id: string) => {
            if (id === "graph-1") {
              return {
                ...createMockGraphConfig(),
                id: "graph-1",
                type: "default" as ChartType,
                title: "Graph 1",
                error: null,
                isLoading: false,
                options: null,
                graphDBFilePath: null,
                filtersByCategory: {},
                breakdownNodes: [],
              };
            }
            return {
              ...createMockGraphConfig(),
              id: "graph-2",
              type: "default" as ChartType,
              title: "Graph 2",
              error: null,
              isLoading: false,
              options: null,
              graphDBFilePath: null,
              filtersByCategory: {},
              breakdownNodes: [],
            };
          }),
        }),
      );

      renderWithProviders(<App />);

      // Should render both graphs
      const titleInputs = screen.getAllByPlaceholderText("Chart Title");
      expect(titleInputs).toHaveLength(2);
    });
  });

  describe("Chart Type Specific Rendering", () => {
    it("renders capacity chart when selected", async () => {
      (
        useVisualizationStore as unknown as ReturnType<typeof vi.fn>
      ).mockReturnValue(
        createMockStoreState({
          databases: [mockDatabasePath],
          graphs: [
            {
              ...createMockGraphConfig(),
              id: "test-graph-1",
              type: "capacity" as ChartType,
              title: "Capacity Chart",
              error: null,
              isLoading: false,
              options: null,
              graphDBFilePath: mockDatabasePath,
              filtersByCategory: {},
              breakdownNodes: [],
            },
          ],
          hasAnyDatabase: () => true,
          mustGetGraph: vi.fn((_: string) => ({
            ...createMockGraphConfig(),
            id: "test-graph-1",
            type: "capacity" as ChartType,
            title: "Capacity Chart",
            error: null,
            isLoading: false,
            options: null,
            graphDBFilePath: mockDatabasePath,
            filtersByCategory: {},
            breakdownNodes: [],
          })),
          updateGraph: mockUpdateGraph,
        }),
      );

      renderWithProviders(<App />);

      // Should render chart type selector with capacity selected
      const chartTypeSelect = screen.getByDisplayValue("capacity");
      expect(chartTypeSelect).toBeInTheDocument();

      // Should render the mocked capacity component
      expect(screen.getByTestId("capacity-test-graph-1")).toBeInTheDocument();
    });

    it("renders system costs chart when selected", async () => {
      (
        useVisualizationStore as unknown as ReturnType<typeof vi.fn>
      ).mockReturnValue(
        createMockStoreState({
          databases: [mockDatabasePath],
          graphs: [
            {
              ...createMockGraphConfig(),
              id: "test-graph-1",
              type: "system-costs" as ChartType,
              title: "System Costs Chart",
              error: null,
              isLoading: false,
              options: null,
              graphDBFilePath: mockDatabasePath,
              filtersByCategory: {},
              breakdownNodes: [],
            },
          ],
          hasAnyDatabase: () => true,
          mustGetGraph: vi.fn((_: string) => ({
            ...createMockGraphConfig(),
            id: "test-graph-1",
            type: "system-costs" as ChartType,
            title: "System Costs Chart",
            error: null,
            isLoading: false,
            options: null,
            graphDBFilePath: mockDatabasePath,
            filtersByCategory: {},
            breakdownNodes: [],
          })),
          updateGraph: mockUpdateGraph,
        }),
      );

      renderWithProviders(<App />);

      // Should render chart type selector with system-costs selected
      const chartTypeSelect = screen.getByDisplayValue("system-costs");
      expect(chartTypeSelect).toBeInTheDocument();

      // Should render the mocked system costs component
      expect(
        screen.getByTestId("system-costs-test-graph-1"),
      ).toBeInTheDocument();
    });
  });

  describe("Graph Interactions", () => {
    beforeEach(() => {
      (
        useVisualizationStore as unknown as ReturnType<typeof vi.fn>
      ).mockReturnValue(
        createMockStoreState({
          databases: [mockDatabasePath],
          graphs: [
            {
              ...createMockGraphConfig(),
              id: "test-graph-1",
              type: "default" as ChartType,
              title: "Test Graph",
              error: null,
              isLoading: false,
              options: null,
              graphDBFilePath: null,
              filtersByCategory: {},
              breakdownNodes: [],
            },
          ],
          hasAnyDatabase: () => true,
          mustGetGraph: vi.fn((_: string) => ({
            ...createMockGraphConfig(),
            id: "test-graph-1",
            type: "default" as ChartType,
            title: "Test Graph",
            error: null,
            isLoading: false,
            options: null,
            graphDBFilePath: null,
            filtersByCategory: {},
            breakdownNodes: [],
          })),
          updateGraph: mockUpdateGraph,
          removeGraph: mockRemoveGraph,
        }),
      );
    });

    it("allows changing graph title", async () => {
      renderWithProviders(<App />);

      const titleInput = screen.getByDisplayValue("Test Graph");

      await act(async () => {
        fireEvent.change(titleInput, { target: { value: "My Custom Chart" } });
      });

      expect(mockUpdateGraph).toHaveBeenCalledWith("test-graph-1", {
        title: "My Custom Chart",
      });
    });

    it("allows removing graph", async () => {
      renderWithProviders(<App />);

      const removeButton = screen.getByTitle("Remove Graph");

      await act(async () => {
        fireEvent.click(removeButton);
      });

      expect(mockRemoveGraph).toHaveBeenCalledWith("test-graph-1");
    });

    it("toggles graph width", async () => {
      renderWithProviders(<App />);

      const widthToggleButton = screen.getByTitle("Expand to Full Width");

      await act(async () => {
        fireEvent.click(widthToggleButton);
      });

      // This tests the UI interaction exists, the actual state change would be internal to the component
      expect(widthToggleButton).toBeInTheDocument();
    });
  });

  describe("Database and Graph Coordination", () => {
    it("shows message when no database is selected for graph", () => {
      (
        useVisualizationStore as unknown as ReturnType<typeof vi.fn>
      ).mockReturnValue(
        createMockStoreState({
          databases: [mockDatabasePath],
          graphs: [
            {
              ...createMockGraphConfig(),
              id: "test-graph-1",
              type: "default" as ChartType,
              title: "Test Graph",
              error: null,
              isLoading: false,
              options: null,
              graphDBFilePath: null, // No database selected
              filtersByCategory: {},
              breakdownNodes: [],
            },
          ],
          hasAnyDatabase: () => true,
          mustGetGraph: vi.fn((_: string) => ({
            ...createMockGraphConfig(),
            id: "test-graph-1",
            type: "default" as ChartType,
            title: "Test Graph",
            error: null,
            isLoading: false,
            options: null,
            graphDBFilePath: null,
            filtersByCategory: {},
            breakdownNodes: [],
          })),
        }),
      );

      renderWithProviders(<App />);

      expect(
        screen.getByText("Please select a database above"),
      ).toBeInTheDocument();
    });

    it("shows graph content when database is selected", () => {
      (
        useVisualizationStore as unknown as ReturnType<typeof vi.fn>
      ).mockReturnValue(
        createMockStoreState({
          databases: [mockDatabasePath],
          graphs: [
            {
              ...createMockGraphConfig(),
              id: "test-graph-1",
              type: "capacity" as ChartType,
              title: "Test Graph",
              error: null,
              isLoading: false,
              options: null,
              graphDBFilePath: mockDatabasePath, // Database is selected
              filtersByCategory: {},
              breakdownNodes: [],
            },
          ],
          hasAnyDatabase: () => true,
          mustGetGraph: vi.fn((_: string) => ({
            ...createMockGraphConfig(),
            id: "test-graph-1",
            type: "capacity" as ChartType,
            title: "Test Graph",
            error: null,
            isLoading: false,
            options: null,
            graphDBFilePath: mockDatabasePath,
            filtersByCategory: {},
            breakdownNodes: [],
          })),
        }),
      );

      renderWithProviders(<App />);

      // Should not show the "select database" message
      expect(
        screen.queryByText("Please select a database above"),
      ).not.toBeInTheDocument();
      // Should show chart type selector
      expect(screen.getByDisplayValue("capacity")).toBeInTheDocument();
      // Should render the mocked capacity component
      expect(screen.getByTestId("capacity-test-graph-1")).toBeInTheDocument();
    });
  });

  describe("Error Handling", () => {
    it("handles database upload failure gracefully", async () => {
      // Mock upload failure
      (databaseOperations.uploadDatabaseFile as any).mockRejectedValueOnce(
        new Error("Failed to upload database"),
      );

      (
        useVisualizationStore as unknown as ReturnType<typeof vi.fn>
      ).mockReturnValue(
        createMockStoreState({
          databases: [],
          graphs: [],
          hasAnyDatabase: () => false,
          addDatabase: mockAddDatabase,
          setError: mockSetError,
        }),
      );

      renderWithProviders(<App />);

      const uploadButton = screen.getByRole("button", {
        name: /upload database file/i,
      });

      await act(async () => {
        fireEvent.click(uploadButton);
      });

      // Verify error handling was called
      await waitFor(() => {
        expect(mockSetError).toHaveBeenCalledWith(
          "Error selecting file: Failed to upload database",
        );
      });
    });

    it("handles cancelled database upload", async () => {
      // Mock upload cancellation
      (databaseOperations.uploadDatabaseFile as any).mockResolvedValueOnce(
        null,
      );

      (
        useVisualizationStore as unknown as ReturnType<typeof vi.fn>
      ).mockReturnValue(
        createMockStoreState({
          databases: [],
          graphs: [],
          hasAnyDatabase: () => false,
          addDatabase: mockAddDatabase,
        }),
      );

      renderWithProviders(<App />);

      const uploadButton = screen.getByRole("button", {
        name: /upload database file/i,
      });

      await act(async () => {
        fireEvent.click(uploadButton);
      });

      // Should not call addDatabase when upload is cancelled
      await waitFor(() => {
        expect(mockAddDatabase).not.toHaveBeenCalled();
      });
    });

    it("displays error state in graphs", () => {
      (
        useVisualizationStore as unknown as ReturnType<typeof vi.fn>
      ).mockReturnValue(
        createMockStoreState({
          databases: [mockDatabasePath],
          graphs: [
            {
              ...createMockGraphConfig(),
              id: "test-graph-1",
              type: "capacity" as ChartType,
              title: "Test Graph",
              error: "Failed to load data",
              isLoading: false,
              options: null,
              graphDBFilePath: mockDatabasePath,
              filtersByCategory: {},
              breakdownNodes: [],
            },
          ],
          hasAnyDatabase: () => true,
          mustGetGraph: vi.fn((_: string) => ({
            ...createMockGraphConfig(),
            id: "test-graph-1",
            type: "capacity" as ChartType,
            title: "Test Graph",
            error: "Failed to load data",
            isLoading: false,
            options: null,
            graphDBFilePath: mockDatabasePath,
            filtersByCategory: {},
            breakdownNodes: [],
          })),
        }),
      );

      renderWithProviders(<App />);

      expect(screen.getByText("Failed to load data")).toBeInTheDocument();
    });

    it("displays loading state in graphs", () => {
      (
        useVisualizationStore as unknown as ReturnType<typeof vi.fn>
      ).mockReturnValue(
        createMockStoreState({
          databases: [mockDatabasePath],
          graphs: [
            {
              ...createMockGraphConfig(),
              id: "test-graph-1",
              type: "capacity" as ChartType,
              title: "Test Graph",
              error: null,
              isLoading: true, // Loading state
              options: null,
              graphDBFilePath: mockDatabasePath,
              filtersByCategory: {},
              breakdownNodes: [],
            },
          ],
          hasAnyDatabase: () => true,
          mustGetGraph: vi.fn((_: string) => ({
            ...createMockGraphConfig(),
            id: "test-graph-1",
            type: "capacity" as ChartType,
            title: "Test Graph",
            error: null,
            isLoading: true,
            options: null,
            graphDBFilePath: mockDatabasePath,
            filtersByCategory: {},
            breakdownNodes: [],
          })),
        }),
      );

      renderWithProviders(<App />);

      // Should show loading structure - check for Mantine Loader component class
      const loaderElement = document.querySelector(".mantine-Loader-root");
      expect(loaderElement).toBeInTheDocument();
    });
  });

  describe("UI Layout and Responsiveness", () => {
    it("maintains proper layout structure", async () => {
      (
        useVisualizationStore as unknown as ReturnType<typeof vi.fn>
      ).mockReturnValue(
        createMockStoreState({
          databases: [mockDatabasePath],
          graphs: [
            {
              ...createMockGraphConfig(),
              id: "test-graph-1",
              type: "capacity" as ChartType,
              title: "Test Graph",
              error: null,
              isLoading: false,
              options: null,
              graphDBFilePath: mockDatabasePath,
              filtersByCategory: {},
              breakdownNodes: [],
            },
          ],
          hasAnyDatabase: () => true,
          mustGetGraph: vi.fn((_: string) => ({
            ...createMockGraphConfig(),
            id: "test-graph-1",
            type: "capacity" as ChartType,
            title: "Test Graph",
            error: null,
            isLoading: false,
            options: null,
            graphDBFilePath: mockDatabasePath,
            filtersByCategory: {},
            breakdownNodes: [],
          })),
        }),
      );

      renderWithProviders(<App />);

      // Check main layout structure
      expect(screen.getByText("Tulipa Energy Visualizer")).toBeInTheDocument();
      expect(screen.getByText("Loaded Databases (1)")).toBeInTheDocument();
      expect(screen.getByPlaceholderText("Chart Title")).toBeInTheDocument();
    });

    it("handles multiple graphs in grid layout", async () => {
      (
        useVisualizationStore as unknown as ReturnType<typeof vi.fn>
      ).mockReturnValue(
        createMockStoreState({
          databases: [mockDatabasePath],
          graphs: [
            {
              ...createMockGraphConfig(),
              id: "graph-1",
              type: "capacity" as ChartType,
              title: "Graph 1",
              error: null,
              isLoading: false,
              options: null,
              graphDBFilePath: mockDatabasePath,
              filtersByCategory: {},
              breakdownNodes: [],
            },
            {
              ...createMockGraphConfig(),
              id: "graph-2",
              type: "system-costs" as ChartType,
              title: "Graph 2",
              error: null,
              isLoading: false,
              options: null,
              graphDBFilePath: mockDatabasePath,
              filtersByCategory: {},
              breakdownNodes: [],
            },
          ],
          hasAnyDatabase: () => true,
          mustGetGraph: vi.fn((id: string) => {
            if (id === "graph-1") {
              return {
                ...createMockGraphConfig(),
                id: "graph-1",
                type: "capacity" as ChartType,
                title: "Graph 1",
                error: null,
                isLoading: false,
                options: null,
                graphDBFilePath: mockDatabasePath,
                filtersByCategory: {},
                breakdownNodes: [],
              };
            }
            return {
              ...createMockGraphConfig(),
              id: "graph-2",
              type: "system-costs" as ChartType,
              title: "Graph 2",
              error: null,
              isLoading: false,
              options: null,
              graphDBFilePath: mockDatabasePath,
              filtersByCategory: {},
              breakdownNodes: [],
            };
          }),
        }),
      );

      renderWithProviders(<App />);

      // Should have multiple graphs in grid
      const titleInputs = screen.getAllByPlaceholderText("Chart Title");
      expect(titleInputs).toHaveLength(2);

      // Should render the mocked components
      expect(screen.getByTestId("capacity-graph-1")).toBeInTheDocument();
      expect(screen.getByTestId("system-costs-graph-2")).toBeInTheDocument();
    });
  });
});<|MERGE_RESOLUTION|>--- conflicted
+++ resolved
@@ -177,8 +177,6 @@
       // Should not show Add Graph button when no databases
       expect(screen.queryByText("Add Graph")).not.toBeInTheDocument();
     });
-<<<<<<< HEAD
-=======
 
     it("displays toolbar with documentation link", () => {
       (
@@ -197,7 +195,6 @@
       expect(screen.getByText("Tulipa Energy Visualizer")).toBeInTheDocument();
       expect(screen.getByText("Documentation")).toBeInTheDocument();
     });
->>>>>>> b51683d3
   });
 
   describe("Database Loading Flow", () => {
