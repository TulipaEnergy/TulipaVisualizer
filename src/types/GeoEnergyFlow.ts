<<<<<<< HEAD
/**
 * Geographic region data structure for hierarchical energy model categorization.
 * Supports multi-level geographic analysis from provinces to countries to continents.
 */
export interface Region {
  /** Unique database identifier for the geographic region */
  id: number;
  /** Human-readable region name (e.g., "Netherlands", "South-Holland") */
  name: string;
  /** Parent region ID for hierarchical relationships, null for top-level regions */
  parent_id: number | null;
  /** Hierarchical level: 0 for EU provinces, 1 for countries, 2 for continents */
  level: number;
}

/**
 * Energy flow data aggregated by country with bilateral trade breakdown.
 * Provides comprehensive trade analysis including partner-specific flows
 * and percentage contributions for import/export balance calculations.
 */
export interface CountryEnergyFlow {
  /** Unique country identifier matching Region.id */
  countryId: number;
  /** Country display name for UI presentation */
  countryName: string;
  /** Geographic center point for map visualization placement */
  coordinates: {
    /** Latitude coordinate in decimal degrees */
    latitude: number;
    /** Longitude coordinate in decimal degrees */
    longitude: number;
  };
  /** Total energy imports in MWh for the analysis period */
  totalImports: number;
  /** Total energy exports in MWh for the analysis period */
  totalExports: number;
  /** Detailed breakdown of import flows by trading partner */
=======
// Energy flow data types for import/export visualization

// Processed country-level data for visualization
export interface CountryEnergyFlow {
  id: number;
  group: string;
  totalImport: number;
  totalExport: number;
>>>>>>> c6a63a07
  importBreakdown: EnergyFlowBreakdown[];
  /** Detailed breakdown of export flows by trading partner */
  exportBreakdown: EnergyFlowBreakdown[];
}

/**
 * Bilateral energy trade data between two regions.
 * Provides detailed partner-specific flow information for trade analysis
 * and visualization with both absolute values and relative percentages.
 */
export interface EnergyFlowBreakdown {
  /** Trading partner's unique region identifier */
  partnerId: number;
  /** Trading partner's display name */
  partnerName: string;
  /** Energy flow amount in MWh for the analysis period */
  amount: number;
<<<<<<< HEAD
  /** Percentage of total trade volume with this partner (0-100) */
  percentage: number;
}

/**
 * Configuration options for energy flow analysis and visualization.
 * Controls temporal scope, geographic detail level, and regional filtering
 * for customized energy trade analysis scenarios.
 */
export interface EnergyFlowOptions {
  /** Analysis year for milestone data filtering, defaults to latest available */
  year?: number;
  /** Geographic detail level: 0 for EU provinces, 1 for countries */
  categoryLevel?: number;
  /** Array of region names to include in analysis, undefined for all regions */
  selectedRegions?: string[];
=======
}

// options to use
export interface EnergyFlowOptions {
  level: number;
  year: number;
>>>>>>> c6a63a07
}<|MERGE_RESOLUTION|>--- conflicted
+++ resolved
@@ -1,18 +1,4 @@
-<<<<<<< HEAD
-/**
- * Geographic region data structure for hierarchical energy model categorization.
- * Supports multi-level geographic analysis from provinces to countries to continents.
- */
-export interface Region {
-  /** Unique database identifier for the geographic region */
-  id: number;
-  /** Human-readable region name (e.g., "Netherlands", "South-Holland") */
-  name: string;
-  /** Parent region ID for hierarchical relationships, null for top-level regions */
-  parent_id: number | null;
-  /** Hierarchical level: 0 for EU provinces, 1 for countries, 2 for continents */
-  level: number;
-}
+// Energy flow data types for import/export visualization
 
 /**
  * Energy flow data aggregated by country with bilateral trade breakdown.
@@ -20,32 +6,10 @@
  * and percentage contributions for import/export balance calculations.
  */
 export interface CountryEnergyFlow {
-  /** Unique country identifier matching Region.id */
-  countryId: number;
-  /** Country display name for UI presentation */
-  countryName: string;
-  /** Geographic center point for map visualization placement */
-  coordinates: {
-    /** Latitude coordinate in decimal degrees */
-    latitude: number;
-    /** Longitude coordinate in decimal degrees */
-    longitude: number;
-  };
-  /** Total energy imports in MWh for the analysis period */
-  totalImports: number;
-  /** Total energy exports in MWh for the analysis period */
-  totalExports: number;
-  /** Detailed breakdown of import flows by trading partner */
-=======
-// Energy flow data types for import/export visualization
-
-// Processed country-level data for visualization
-export interface CountryEnergyFlow {
   id: number;
   group: string;
   totalImport: number;
   totalExport: number;
->>>>>>> c6a63a07
   importBreakdown: EnergyFlowBreakdown[];
   /** Detailed breakdown of export flows by trading partner */
   exportBreakdown: EnergyFlowBreakdown[];
@@ -63,29 +27,10 @@
   partnerName: string;
   /** Energy flow amount in MWh for the analysis period */
   amount: number;
-<<<<<<< HEAD
-  /** Percentage of total trade volume with this partner (0-100) */
-  percentage: number;
-}
-
-/**
- * Configuration options for energy flow analysis and visualization.
- * Controls temporal scope, geographic detail level, and regional filtering
- * for customized energy trade analysis scenarios.
- */
-export interface EnergyFlowOptions {
-  /** Analysis year for milestone data filtering, defaults to latest available */
-  year?: number;
-  /** Geographic detail level: 0 for EU provinces, 1 for countries */
-  categoryLevel?: number;
-  /** Array of region names to include in analysis, undefined for all regions */
-  selectedRegions?: string[];
-=======
 }
 
 // options to use
 export interface EnergyFlowOptions {
   level: number;
   year: number;
->>>>>>> c6a63a07
 }