--- conflicted
+++ resolved
@@ -107,17 +107,8 @@
       try {
         setIsLoading(true);
 
-<<<<<<< HEAD
-        // Fetch energy flow data with geographic aggregation
-        const flowData = await getEnergyFlowData(
-          dbFilePath,
-          categoryLevel,
-          selectedYear,
-        );
-=======
         // Get energy flow data (simplified - no aggregation)
         const flowData = await getEnergyFlowData(dbFilePath, graph.options!);
->>>>>>> c6a63a07
         setEnergyData(flowData);
       } catch (err) {
         console.error("Error fetching energy flow data:", err);
