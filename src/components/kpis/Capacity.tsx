--- conflicted
+++ resolved
@@ -212,11 +212,7 @@
 
   // Local state for UI data and chart configuration
   const [assets, setAssets] = useState<string[]>([]);
-<<<<<<< HEAD
-  const [availableYears, setAvailableYears] = useState<number[]>([]);
-=======
-
->>>>>>> ba81ae12
+
   const [errorData, setErrorData] = useState<string | null>(null);
   const [chartOptions, setChartOptions] = useState<any>(null);
 
@@ -261,49 +257,8 @@
         return;
       }
 
-<<<<<<< HEAD
-      try {
-        // Load available years for selected asset
-        const years = await fetchAvailableYears(dbFilePath, asset);
-        setAvailableYears(Array.from(years));
-
-        // Validate current year selections against available data
-        let needsUpdate = false;
-        const newOptions = { ...(graph.options as CapacityOptions) };
-
-        if (
-          newOptions.startYear != null &&
-          !years.includes(newOptions.startYear)
-        ) {
-          newOptions.startYear = undefined;
-          needsUpdate = true;
-        }
-
-        if (newOptions.endYear != null && !years.includes(newOptions.endYear)) {
-          newOptions.endYear = undefined;
-          needsUpdate = true;
-        }
-
-        if (needsUpdate) {
-          console.log("UPDATING YEARS");
-          updateGraph(graphId, { options: newOptions });
-        }
-      } catch (err) {
-        console.error("Failed to fetch available years:", err);
-        setAvailableYears([]);
-        setErrorData(`Failed to load available years: ${err}`);
-      }
-
-      // Validate required inputs before chart generation
-      if (
-        !(graph.options as CapacityOptions)?.asset ||
-        !(graph.options as CapacityOptions).startYear ||
-        !(graph.options as CapacityOptions).endYear
-      ) {
-=======
       // Check if all required inputs are available. If any is missing, it shows it on the UI.
       if (!(graph.options as CapacityOptions)?.asset) {
->>>>>>> ba81ae12
         console.log("NO GRAPH OPTIONS");
         setChartOptions(null);
         return;
