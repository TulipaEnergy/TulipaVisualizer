import React from "react";
import { Select, Group } from "@mantine/core";
import { IconDatabase } from "@tabler/icons-react";
import useVisualizationStore from "../store/visualizationStore";

interface DatabaseSelectorProps {
  graphId: string;
  size: "xs" | "sm" | "md" | "lg" | "xl";
}

const DatabaseSelector: React.FC<DatabaseSelectorProps> = ({
  graphId,
  size,
}) => {
  const { databases, setGraphDatabase, getGraphDatabase } =
    useVisualizationStore();

  // Transform database paths into select options for UI rendering
  const selectData = [
    ...databases.map((db) => ({
      value: db,
      label:
        db
          .split(/[\\/]/)
          .pop()
          ?.replace(/\.duckdb$/, "") ?? "PLACEHOLDER",
    })),
  ];

  const handleSelectionChange = (value: string | null) => {
    if (value) {
      setGraphDatabase(graphId, value);
    }
  };

  return (
    <Group gap="xs" align="center" wrap="nowrap">
      <IconDatabase size={14} color="var(--mantine-color-gray-6)" />

      <Select
        size={size}
        data={selectData}
        value={getGraphDatabase(graphId)}
        onChange={handleSelectionChange}
        placeholder="Select database"
        style={{ width: "250px" }}
        comboboxProps={{ withinPortal: false }}
      />
<<<<<<< HEAD

      {/* Active database indicator with shortened filename display */}
      {showBadge && getGraphDatabase(graphId) && (
        <Tooltip
          label={`Active: ${getGraphDatabase(graphId)}`}
          withinPortal={false}
        >
          <Badge
            size="xs"
            color="blue"
            variant="filled"
            style={{ cursor: "help" }}
          >
            {getGraphDatabase(graphId)!
              .split(/[\\/]/)
              .pop()
              ?.replace(/\.duckdb$/, "") ?? "PLACEHOLDER"}
          </Badge>
        </Tooltip>
      )}
=======
>>>>>>> e97c575f
    </Group>
  );
};

export default DatabaseSelector;<|MERGE_RESOLUTION|>--- conflicted
+++ resolved
@@ -46,29 +46,6 @@
         style={{ width: "250px" }}
         comboboxProps={{ withinPortal: false }}
       />
-<<<<<<< HEAD
-
-      {/* Active database indicator with shortened filename display */}
-      {showBadge && getGraphDatabase(graphId) && (
-        <Tooltip
-          label={`Active: ${getGraphDatabase(graphId)}`}
-          withinPortal={false}
-        >
-          <Badge
-            size="xs"
-            color="blue"
-            variant="filled"
-            style={{ cursor: "help" }}
-          >
-            {getGraphDatabase(graphId)!
-              .split(/[\\/]/)
-              .pop()
-              ?.replace(/\.duckdb$/, "") ?? "PLACEHOLDER"}
-          </Badge>
-        </Tooltip>
-      )}
-=======
->>>>>>> e97c575f
     </Group>
   );
 };
