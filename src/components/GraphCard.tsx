--- conflicted
+++ resolved
@@ -43,111 +43,10 @@
 
   const graph = mustGetGraph(graphId);
 
-<<<<<<< HEAD
-  // Interactive resize state management
-  const [height, setHeight] = useState(400);
-  const [isResizing, setIsResizing] = useState(false);
-  const [isFullWidth, setIsFullWidth] = useState(false);
-  const [enableMetadata, setEnableMetadata] =
-    useState<MetadataShowStatus>("Hide");
-  const chartRef = useRef<ReactECharts>(null);
-
-  const chartTypes: { value: ChartType; label: string }[] = [
-    { value: "capacity", label: "Asset capacity" },
-    { value: "system-costs", label: "System Costs" },
-    { value: "production-prices-duration-series", label: "Production Prices" },
-    { value: "storage-prices", label: "Storage Prices" },
-    { value: "transportation-prices", label: "Transportation Prices" },
-    { value: "geo-imports-exports", label: "Geographical Imports/Exports" },
-    { value: "residual-load", label: "Residual Load" },
-    { value: "database", label: "SQL explorer" },
-  ];
-
-  useEffect(() => {
-    (async () => {
-      if (!graph.graphDBFilePath) {
-        setEnableMetadata("Hide");
-        return;
-      }
-
-      const chartsWithMetaFeatures = [
-        "residual-load",
-        "system-costs",
-        "production-prices-duration-series",
-        "storage-prices",
-      ];
-      if (!chartsWithMetaFeatures.includes(graph.type as string)) {
-        setEnableMetadata("Hide");
-        return;
-      }
-
-      if (!(await hasMetadata(graph.graphDBFilePath))) {
-        setEnableMetadata("Disable");
-        return;
-      }
-
-      setEnableMetadata("Enable");
-    })();
-  }, [graph.graphDBFilePath, graph.type]);
-
-  // Dynamic height adjustment based on chart type
-  useEffect(() => {
-    if (graph?.type == "database") {
-      setHeight(1150);
-      setIsFullWidth(true);
-    } else {
-      setHeight(400);
-    }
-  }, [graph.type]);
-
-  // Mouse-based resize interaction handling
-  useEffect(() => {
-    const handleMouseMove = (e: MouseEvent) => {
-      if (isResizing) {
-        // Limit minimum size
-        const minHeight = 200;
-        const newHeight = Math.max(
-          minHeight,
-          e.clientY -
-            (document.getElementById(graphId)?.getBoundingClientRect().top ||
-              0),
-        );
-        setHeight(newHeight);
-      }
-    };
-
-    const handleMouseUp = () => {
-      setIsResizing(false);
-    };
-
-    if (isResizing) {
-      document.addEventListener("mousemove", handleMouseMove);
-      document.addEventListener("mouseup", handleMouseUp);
-    }
-
-    return () => {
-      document.removeEventListener("mousemove", handleMouseMove);
-      document.removeEventListener("mouseup", handleMouseUp);
-    };
-  }, [isResizing, graphId]);
-
-  // ECharts automatic resize handling for responsive charts
-  useEffect(() => {
-    if (chartRef.current) {
-      const resizeObserver = new ResizeObserver(() => {
-        chartRef.current?.getEchartsInstance().resize();
-      });
-
-      const chartElement = document.getElementById(graphId);
-      if (chartElement) {
-        resizeObserver.observe(chartElement);
-      }
-=======
   const { enableMetadata, setEnableMetadata } = useMetadata(
     graph.graphDBFilePath,
     graph.type,
   );
->>>>>>> 4117519c
 
   const { height, isFullWidth, handleResizeStart, handleWidthToggle } =
     useResizeHandle(graphId, graph.type);
