--- conflicted
+++ resolved
@@ -1,23 +1,10 @@
 import useVisualizationStore from "../store/visualizationStore";
-<<<<<<< HEAD
-import { Paper, Text, Title, Image, Button, Flex, Group } from "@mantine/core";
-import { IconBook } from "@tabler/icons-react";
-import { useState } from "react";
-import logo from "../assets/tulipaLogo.png";
-=======
 import { Paper, Text, Title, Image, Flex, Group, Button } from "@mantine/core";
 import logo from "../assets/tulipaLogo.png";
 import { IconBook } from "@tabler/icons-react";
 import { useState } from "react";
->>>>>>> b51683d3
 import DocumentationModal from "./DocumentationModal";
 
-/**
- * Fixed application header with branding, navigation, and status indicators.
- * Displays the Tulipa Energy logo, application title, documentation access,
- * and loading state when database operations are in progress. Positioned
- * as a fixed overlay at the top of the application.
- */
 const Toolbar: React.FC = () => {
   const { isLoading, hasAnyDatabase } = useVisualizationStore();
   const [documentationOpened, setDocumentationOpened] = useState(false);
@@ -39,16 +26,10 @@
         }}
       >
         <Flex justify="space-between" align="center" style={{ width: "100%" }}>
-<<<<<<< HEAD
-          {/* Application branding and identity */}
-=======
->>>>>>> b51683d3
           <Group align="center" gap="md">
             <Image style={{ height: "30px", width: "30px" }} src={logo} />
             <Title order={2}>Tulipa Energy Visualizer</Title>
           </Group>
-<<<<<<< HEAD
-
           {/* Documentation access button */}
           <Button
             leftSection={<IconBook size={16} />}
@@ -59,19 +40,6 @@
           </Button>
         </Flex>
 
-        {/* Conditional loading indicator for active database operations */}
-=======
-          {/* Documentation access button */}
-          <Button
-            leftSection={<IconBook size={16} />}
-            variant="light"
-            onClick={() => setDocumentationOpened(true)}
-          >
-            Documentation
-          </Button>
-        </Flex>
-
->>>>>>> b51683d3
         {hasAnyDatabase() && isLoading && (
           <Text size="sm" style={{ textAlign: "center", marginTop: "10px" }}>
             Loading...
