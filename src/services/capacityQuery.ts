--- conflicted
+++ resolved
@@ -1,55 +1,5 @@
-<<<<<<< HEAD
-/**
- * @fileoverview Asset capacity analysis service for investment and decommission tracking over time.
- *
- * This module provides comprehensive capacity evolution analysis functionality by interfacing with
- * Rust backend services that handle complex capacity calculations. Tracks asset capacity changes
- * including initial capacity, investments, decommissions, and cumulative capacity evolution.
- *
- * ## Capacity Analysis Features
- *
- * - **Capacity Evolution Tracking**: Initial, investment, decommission, and final capacity over time
- * - **Asset-Specific Analysis**: Detailed capacity tracking for individual energy assets
- * - **Year Discovery**: Identification of all available milestone years for analysis
- * - **Missing Data Handling**: Graceful handling of databases without investment/decommission data
- *
- * ## Business Logic Implementation
- *
- * - **Initial Capacity**: Base asset units from commissioning specifications
- * - **Investment Capacity**: New capacity additions from optimization decisions
- * - **Decommission Capacity**: Capacity removals and retirements
- * - **Cumulative Calculations**: Final capacity = Initial + Investments - Decommissions
- *
- * ## Data Interpretation
- *
- * - **Positive Investment Values**: Capacity additions in MW for the given year
- * - **Positive Decommission Values**: Capacity removals in MW for the given year
- * - **Negative Values (-1)**: Indicates data not available in database schema
- * - **Capacity Evolution**: Year-over-year capacity development trends
- *
- * ## Business Applications
- *
- * - Investment planning and capacity expansion analysis
- * - Asset lifecycle management and retirement planning
- * - Energy system capacity adequacy assessment
- * - Long-term energy infrastructure development strategies
- *
- * ## Technical Implementation
- *
- * - Secure IPC communication with Rust backend for complex SQL execution
- * - Apache Arrow serialization for efficient numerical data transfer
- * - Type-safe data structures with clear semantics for missing data
- * - Error handling and validation for robust service operation
- *
- * @module CapacityQuery
- */
-
-import { Table } from "apache-arrow";
-import { apacheIPC, genericApacheIPC } from "../gateway/db";
-=======
 import { genericApacheIPC } from "../gateway/db";
 import { hasMetadata } from "./metadata";
->>>>>>> c6a63a07
 
 export async function getCapacity(
   dbPath: string,
