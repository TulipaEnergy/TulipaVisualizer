--- conflicted
+++ resolved
@@ -186,7 +186,6 @@
   return Array.from(carriers).sort();
 }
 
-<<<<<<< HEAD
 /**
  * Combines year ranges from asset and flow cost data for comprehensive timeline analysis.
  * Ensures UI components can handle full temporal scope of optimization results.
@@ -200,8 +199,6 @@
   ].sort((a, b) => a - b);
 }
 
-=======
->>>>>>> 80f47803
 interface VariableFlowCost {
   milestone_year: number;
   carrier: string;
