import { genericApacheIPC } from "../gateway/db";
<<<<<<< HEAD
import { Resolution } from "../types/resolution";

/**
 * Time resolution mapping for temporal aggregation strategies.
 * Maps user-friendly resolution names to hour-based aggregation factors.
 */
const resolutionToTable: Record<Resolution, number> = {
  [Resolution.Hours]: 1,
  [Resolution.Days]: 24,
  [Resolution.Weeks]: 168,
  [Resolution.Months]: 720,
  [Resolution.Years]: 8760,
};

export type YearJson = { year: number };
=======
import { Resolution, resolutionToTable } from "../types/resolution";
import { hasMetadata } from "./metadata";
>>>>>>> e97c575f

export type SupplyRow = {
  asset: string;
  milestone_year: number;
  global_start: number;
  global_end: number;
  y_axis: number;
};

<<<<<<< HEAD
export async function getRenewables(
  dbPath: string,
  resolution: Resolution,
  year: number,
): Promise<SupplyRow[]> {
  if (!(resolution in resolutionToTable)) {
    throw new Error(
      "Invalid resolution specified. Use 'hours', 'days', 'weeks', 'months' or 'years'.",
    );
  }

  // Special handling for yearly aggregation using dedicated query
  if (resolution === Resolution.Years) {
    return genericApacheIPC<SupplyRow>("get_yearly_renewables", {
      dbPath,
      year,
    });
  }

  return genericApacheIPC<SupplyRow>("get_renewables", {
    dbPath,
    year,
    resolution: resolutionToTable[resolution],
  });
}

export async function getNonRenewables(
=======
export async function getSupply(
>>>>>>> e97c575f
  dbPath: string,
  resolution: Resolution,
  year: number,
  filters: Record<number, number[]>,
  grouper: number[],
): Promise<SupplyRow[]> {
  if (!(resolution in resolutionToTable)) {
    throw new Error(
      "Invalid resolution specified. Use 'hours', 'days', 'weeks', 'months' or 'years'.",
    );
  }

<<<<<<< HEAD
  // Special handling for yearly aggregation using dedicated query
  if (resolution === Resolution.Years) {
    return genericApacheIPC<SupplyRow>("get_yearly_nonrenewables", {
      dbPath,
      year,
    });
  }
=======
  const enableMetadata: boolean = await hasMetadata(dbPath);
>>>>>>> e97c575f

  return genericApacheIPC<SupplyRow>("get_supply", {
    dbPath,
    year,
    resolution: resolutionToTable[resolution],
    filters,
    grouper,
    enableMetadata,
  });
<<<<<<< HEAD
}

/**
 * Retrieves available years with supply data for temporal analysis filtering.
 *
 * Data Coverage:
 * - Returns years where both renewable and non-renewable generation data exist
 * - Enables multi-year residual load trend analysis
 * - Supports long-term energy transition scenario comparison
 */
export async function getSupplyYears(dbPath: string): Promise<YearJson[]> {
  return genericApacheIPC<YearJson>("get_supply_years", { dbPath });
=======
>>>>>>> e97c575f
}<|MERGE_RESOLUTION|>--- conflicted
+++ resolved
@@ -1,24 +1,6 @@
 import { genericApacheIPC } from "../gateway/db";
-<<<<<<< HEAD
-import { Resolution } from "../types/resolution";
-
-/**
- * Time resolution mapping for temporal aggregation strategies.
- * Maps user-friendly resolution names to hour-based aggregation factors.
- */
-const resolutionToTable: Record<Resolution, number> = {
-  [Resolution.Hours]: 1,
-  [Resolution.Days]: 24,
-  [Resolution.Weeks]: 168,
-  [Resolution.Months]: 720,
-  [Resolution.Years]: 8760,
-};
-
-export type YearJson = { year: number };
-=======
 import { Resolution, resolutionToTable } from "../types/resolution";
 import { hasMetadata } from "./metadata";
->>>>>>> e97c575f
 
 export type SupplyRow = {
   asset: string;
@@ -28,37 +10,7 @@
   y_axis: number;
 };
 
-<<<<<<< HEAD
-export async function getRenewables(
-  dbPath: string,
-  resolution: Resolution,
-  year: number,
-): Promise<SupplyRow[]> {
-  if (!(resolution in resolutionToTable)) {
-    throw new Error(
-      "Invalid resolution specified. Use 'hours', 'days', 'weeks', 'months' or 'years'.",
-    );
-  }
-
-  // Special handling for yearly aggregation using dedicated query
-  if (resolution === Resolution.Years) {
-    return genericApacheIPC<SupplyRow>("get_yearly_renewables", {
-      dbPath,
-      year,
-    });
-  }
-
-  return genericApacheIPC<SupplyRow>("get_renewables", {
-    dbPath,
-    year,
-    resolution: resolutionToTable[resolution],
-  });
-}
-
-export async function getNonRenewables(
-=======
 export async function getSupply(
->>>>>>> e97c575f
   dbPath: string,
   resolution: Resolution,
   year: number,
@@ -71,17 +23,7 @@
     );
   }
 
-<<<<<<< HEAD
-  // Special handling for yearly aggregation using dedicated query
-  if (resolution === Resolution.Years) {
-    return genericApacheIPC<SupplyRow>("get_yearly_nonrenewables", {
-      dbPath,
-      year,
-    });
-  }
-=======
   const enableMetadata: boolean = await hasMetadata(dbPath);
->>>>>>> e97c575f
 
   return genericApacheIPC<SupplyRow>("get_supply", {
     dbPath,
@@ -91,19 +33,4 @@
     grouper,
     enableMetadata,
   });
-<<<<<<< HEAD
-}
-
-/**
- * Retrieves available years with supply data for temporal analysis filtering.
- *
- * Data Coverage:
- * - Returns years where both renewable and non-renewable generation data exist
- * - Enables multi-year residual load trend analysis
- * - Supports long-term energy transition scenario comparison
- */
-export async function getSupplyYears(dbPath: string): Promise<YearJson[]> {
-  return genericApacheIPC<YearJson>("get_supply_years", { dbPath });
-=======
->>>>>>> e97c575f
 }