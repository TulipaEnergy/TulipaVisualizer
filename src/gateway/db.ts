--- conflicted
+++ resolved
@@ -12,25 +12,7 @@
   },
 });
 
-/**
- * Invokes Tauri backend commands that return Apache Arrow data format.
- *
- * Tauri IPC Integration:
- * - Uses Tauri's invoke function for secure frontend-backend communication
- * - Handles binary data transfer using ArrayBuffer for performance
- * - Converts binary data to Apache Arrow columnar format for efficient processing
- *
- * Data Serialization Process:
- * 1. Rust backend serializes query results to Apache Arrow format
- * 2. Data transferred as binary ArrayBuffer across IPC boundary
- * 3. Frontend deserializes binary data back to Apache Arrow Table
- * 4. Table provides columnar data access with type safety
- *
- * Error Handling Strategy:
- * - Preserves backend error context while adding frontend debugging info
- * - Logs detailed error information for development troubleshooting
- * - Re-throws errors to allow component-level error handling
- */
+// helper to abstract from invoke and IPC
 export async function apacheIPC(
   cmd: string,
   args?: InvokeArgs,
@@ -53,33 +35,12 @@
   }
 }
 
-<<<<<<< HEAD
-/**
- * Generic wrapper for Apache Arrow IPC calls with automatic JavaScript object conversion.
- *
- * Type-Safe Data Conversion:
- * - Converts Apache Arrow Table to typed JavaScript array
- * - Maintains type safety through TypeScript generics
- * - Handles columnar-to-row format transformation automatically
- *
- * Use Cases:
- * - Simple data queries that need JavaScript object arrays
- * - Type-safe database query results for React components
- * - Automatic conversion for standard CRUD operations
- *
- * Performance Considerations:
- * - Arrow format is efficient for large datasets
- * - Conversion to JavaScript objects has memory overhead
- * - Prefer raw Apache Arrow tables for large data visualization
- */
-=======
 function getCacheKey(cmd: string, args?: InvokeArgs): string {
   const key = `${cmd}::${JSON.stringify(args ?? {})}`;
   console.log(`Key ${key}`);
   return key;
 }
 
->>>>>>> c6a63a07
 export async function genericApacheIPC<T>(
   cmd: string,
   args?: InvokeArgs,
@@ -91,15 +52,9 @@
   }
   try {
     const table = await apacheIPC(cmd, args);
-<<<<<<< HEAD
-    // Manual conversion from columnar Arrow format to JavaScript objects
-    // Required because Arrow's toArray() doesn't automatically infer types
-    return table.toArray() as Array<T>;
-=======
     const result = table.toArray() as Array<T>;
     cache.set(cacheKey, result);
     return result;
->>>>>>> c6a63a07
   } catch (error) {
     console.error(
       `Error calling endpoint ${cmd}, with args: ${JSON.stringify(args)} and casting result:\n`,
